--- conflicted
+++ resolved
@@ -9,20 +9,12 @@
 
 {% block content %}
   <div id="page_head">
-<<<<<<< HEAD
     <h2>Welcome to the {% site_branding %} Dashboard</h2>
-    <p>Lorem ipsum oblique praesent theophrastus ut eos. No altera eirmod
-       graecis ius. Pri mucius salutandi at, usu admodum neglegentur ad.
-       In qui propriae fabellas comprehensam.
-       {% if not request.user.is_authenticated %}
-       <a id="lnk_register" href="{% url registration_register %}">Register</a>
-       {% endif %}
+    <p>Through the {% site_branding %} Dashboard you can manage your cloud
+      through a crisp, clean, and easy to use interface.
+      {% if not request.user.is_authenticated%}To get started
+      <a href="{% url registration_register %}">register</a> or sign in below.{% endif %}
     </p>
-=======
-    <h2>Welcome to the OpenStack Dashboard</h2>
-    <p>Through the OpenStack Dashboard you can manage your cloud through a crisp, clean, and easy to use interface.
-      {% if not request.user.is_authenticated%}To get started <a href="{% url registration_register %}">register</a> or sign in below.{% endif %}</p>
->>>>>>> fc4acbcb
   </div>
 
   {% if request.user.is_authenticated %}
@@ -39,7 +31,7 @@
       {% endfor %}
     </ul>
   </div>
-  
+
   <div class="home_block">
     <h3>OpenStack Resources</h3>
     <ul>
@@ -48,7 +40,7 @@
       <li><a href="https://launchpad.net/django-nova" target="_blank">Django-Nova Launchpad Repository</a></li>
     </ul>
   </div>
-  
+
   {% else %}
     <div id="home_login" class="block">
       <h3>Sign In</h3>
