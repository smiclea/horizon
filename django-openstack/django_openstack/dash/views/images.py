# vim: tabstop=4 shiftwidth=4 softtabstop=4

# Copyright 2011 United States Government as represented by the
# Administrator of the National Aeronautics and Space Administration.
# All Rights Reserved.
#
# Copyright 2011 Fourth Paradigm Development, Inc.
#
#    Licensed under the Apache License, Version 2.0 (the "License"); you may
#    not use this file except in compliance with the License. You may obtain
#    a copy of the License at
#
#         http://www.apache.org/licenses/LICENSE-2.0
#
#    Unless required by applicable law or agreed to in writing, software
#    distributed under the License is distributed on an "AS IS" BASIS, WITHOUT
#    WARRANTIES OR CONDITIONS OF ANY KIND, either express or implied. See the
#    License for the specific language governing permissions and limitations
#    under the License.

"""
Views for managing Nova images.
"""

import datetime
import logging
import re

from django import http
from django import template
from django.conf import settings
from django.contrib import messages
from django.contrib.auth.decorators import login_required
from django.shortcuts import redirect, render_to_response
from django.utils.translation import ugettext as _
from django import shortcuts

from django_openstack import api
from django_openstack import forms
from openstackx.api import exceptions as api_exceptions
from glance.common import exception as glance_exception


LOG = logging.getLogger('django_openstack.dash.views.images')

from django.core import validators
import re


def validate_even(value):
    if value % 2 != 0:
        raise ValidationError(u'%s is not an even number' % value)


class LaunchForm(forms.SelfHandlingForm):
    name = forms.CharField(max_length=80, label="Server Name")
    image_id = forms.CharField(widget=forms.HiddenInput())
    tenant_id = forms.CharField(widget=forms.HiddenInput())
    user_data = forms.CharField(widget=forms.Textarea,
                                label="User Data",
                                required=False)
    name = forms.CharField(max_length=80, label="Server Name")

    security_groups = forms.CharField(max_length=255, validators=[validators.RegexValidator(regex=re.compile(r'^[0-9A-Za-z,\.\-_]*$'))], required=False)

    # make the dropdown populate when the form is loaded not when django is
    # started
    def __init__(self, *args, **kwargs):
        super(LaunchForm, self).__init__(*args, **kwargs)
        flavorlist = kwargs.get('initial', {}).get('flavorlist', [])
        self.fields['flavor'] = forms.ChoiceField(
                choices=flavorlist,
                label="Flavor",
                help_text="Size of Image to launch")

        keynamelist = kwargs.get('initial', {}).get('keynamelist', [])
        self.fields['key_name'] = forms.ChoiceField(choices=keynamelist,
                label="Key Name",
                required=False,
                help_text="Which keypair to use for authentication")

        # setting self.fields.keyOrder seems to break validation,
        # so ordering fields manually
        field_list = (
            'name',
            'user_data',
            'security_groups',
            'flavor',
            'key_name')
        for field in field_list[::-1]:
            self.fields.insert(0, field, self.fields.pop(field))


    def handle(self, request, data):
        image_id = data['image_id']
        tenant_id = data['tenant_id']
        try:
            image = api.image_get(request, image_id)
            flavor = api.flavor_get(request, data['flavor'])
            api.server_create(request,
                              data['name'],
                              image,
                              flavor,
                              data.get('key_name'),
                              data.get('user_data'),
                              data.get('security_groups').split(','))

<<<<<<< HEAD
            messages.success(request, "Instance was successfully\
                                       launched.")
            return redirect('dash_instances', tenant_id)
=======
            msg = 'Instance was successfully launched'
            LOG.info(msg)
            messages.success(request, msg)
            return shortcuts.redirect(request.build_absolute_uri())
>>>>>>> df8a95ae

        except api_exceptions.ApiException, e:
            LOG.error('ApiException while creating instances of image "%s"' %
                      image_id, exc_info=True)
            messages.error(request,
                           'Unable to launch instance: %s' % e.message)


@login_required
def index(request, tenant_id):
    tenant = {}
    
    try:
        tenant = api.token_get_tenant(request, request.user.tenant)
    except api_exceptions.ApiException, e:
        messages.error(request, "Unable to retrienve tenant info\
                                 from keystone: %s" % e.message)

    all_images = []
    try:
        all_images = api.image_list_detailed(request)
        if not all_images:
            messages.info(request, "There are currently no images.")
    except glance_exception.ClientConnectionError, e:
        LOG.error("Error connecting to glance", exc_info=True)
        messages.error(request, "Error connecting to glance: %s" % str(e))
    except glance_exception.Error, e:
        LOG.error("Error retrieving image list", exc_info=True)
        messages.error(request, "Error retrieving image list: %s" % str(e))

    images = [im for im in all_images
              if im['container_format'] not in ['aki', 'ari']]

    return render_to_response('dash_images.html', {
        'tenant': tenant,
        'images': images,
    }, context_instance=template.RequestContext(request))


@login_required
def launch(request, tenant_id, image_id):
    def flavorlist():
        try:
            fl = api.flavor_list(request)

            # TODO add vcpu count to flavors
            sel = [(f.id, '%s (%svcpu / %sGB Disk / %sMB Ram )' %
                   (f.name, f.vcpus, f.disk, f.ram)) for f in fl]
            return sorted(sel)
        except api_exceptions.ApiException:
            LOG.error('Unable to retrieve list of instance types',
                      exc_info=True)
            return [(1, 'm1.tiny')]

    def keynamelist():
        try:
            fl = api.keypair_list(request)
            sel = [(f.key_name, f.key_name) for f in fl]
            return sel
        except api_exceptions.ApiException:
            LOG.error('Unable to retrieve list of keypairs', exc_info=True)
            return []

<<<<<<< HEAD
    try:
        image = api.image_get(request, image_id)
        tenant = api.token_get_tenant(request, request.user.tenant)
        quotas = api.tenant_quota_get(request, request.user.tenant)
        quotas.ram = int(quotas.ram)/100
        
    except Exception, e:
        messages.error(request, 'Unable to retrieve image %s: %s' %
                                 (image_id, e.message))
        return redirect('dash_instances', tenant_id)

    try:
        tenant = api.token_get_tenant(request, request.user.tenant)
    except api_exceptions.ApiException, e:
        messages.error(request, 'Unable to retrieve tenant %s: %s' %
                                 (request.user.tenant, e.message))
        return redirect('dash_instances', tenant_id)
=======
    # TODO(mgius): Any reason why these can't be after the launchform logic?
    # If The form is valid, we've just wasted these two api calls
    image = api.image_get(request, image_id)
    tenant = api.token_get_tenant(request, request.user.tenant)
>>>>>>> df8a95ae

    form, handled = LaunchForm.maybe_handle(
            request, initial={'flavorlist': flavorlist(),
                              'keynamelist': keynamelist(),
                              'image_id': image_id,
                              'tenant_id': tenant_id})
    if handled:
        return handled

    return render_to_response('dash_launch.html', {
        'tenant': tenant,
        'image': image,
        'form': form,
        'quotas': quotas,
    }, context_instance=template.RequestContext(request))<|MERGE_RESOLUTION|>--- conflicted
+++ resolved
@@ -60,8 +60,6 @@
                                 label="User Data",
                                 required=False)
     name = forms.CharField(max_length=80, label="Server Name")
-
-    security_groups = forms.CharField(max_length=255, validators=[validators.RegexValidator(regex=re.compile(r'^[0-9A-Za-z,\.\-_]*$'))], required=False)
 
     # make the dropdown populate when the form is loaded not when django is
     # started
@@ -84,7 +82,6 @@
         field_list = (
             'name',
             'user_data',
-            'security_groups',
             'flavor',
             'key_name')
         for field in field_list[::-1]:
@@ -102,19 +99,12 @@
                               image,
                               flavor,
                               data.get('key_name'),
-                              data.get('user_data'),
-                              data.get('security_groups').split(','))
-
-<<<<<<< HEAD
-            messages.success(request, "Instance was successfully\
-                                       launched.")
-            return redirect('dash_instances', tenant_id)
-=======
+                              data.get('user_data'))
+
             msg = 'Instance was successfully launched'
             LOG.info(msg)
             messages.success(request, msg)
-            return shortcuts.redirect(request.build_absolute_uri())
->>>>>>> df8a95ae
+            return redirect('dash_instances', tenant_id)
 
         except api_exceptions.ApiException, e:
             LOG.error('ApiException while creating instances of image "%s"' %
@@ -126,7 +116,7 @@
 @login_required
 def index(request, tenant_id):
     tenant = {}
-    
+
     try:
         tenant = api.token_get_tenant(request, request.user.tenant)
     except api_exceptions.ApiException, e:
@@ -178,13 +168,13 @@
             LOG.error('Unable to retrieve list of keypairs', exc_info=True)
             return []
 
-<<<<<<< HEAD
+    # TODO(mgius): Any reason why these can't be after the launchform logic?
+    # If The form is valid, we've just wasted these two api calls
     try:
         image = api.image_get(request, image_id)
         tenant = api.token_get_tenant(request, request.user.tenant)
         quotas = api.tenant_quota_get(request, request.user.tenant)
         quotas.ram = int(quotas.ram)/100
-        
     except Exception, e:
         messages.error(request, 'Unable to retrieve image %s: %s' %
                                  (image_id, e.message))
@@ -196,12 +186,6 @@
         messages.error(request, 'Unable to retrieve tenant %s: %s' %
                                  (request.user.tenant, e.message))
         return redirect('dash_instances', tenant_id)
-=======
-    # TODO(mgius): Any reason why these can't be after the launchform logic?
-    # If The form is valid, we've just wasted these two api calls
-    image = api.image_get(request, image_id)
-    tenant = api.token_get_tenant(request, request.user.tenant)
->>>>>>> df8a95ae
 
     form, handled = LaunchForm.maybe_handle(
             request, initial={'flavorlist': flavorlist(),
