# vim: tabstop=4 shiftwidth=4 softtabstop=4

# Copyright 2010 United States Government as represented by the
# Administrator of the National Aeronautics and Space Administration.
# All Rights Reserved.
#
#    Licensed under the Apache License, Version 2.0 (the "License"); you may
#    not use this file except in compliance with the License. You may obtain
#    a copy of the License at
#
#         http://www.apache.org/licenses/LICENSE-2.0
#
#    Unless required by applicable law or agreed to in writing, software
#    distributed under the License is distributed on an "AS IS" BASIS, WITHOUT
#    WARRANTIES OR CONDITIONS OF ANY KIND, either express or implied. See the
#    License for the specific language governing permissions and limitations
#    under the License.

"""
Views for managing Nova images.
"""

import re

from django import http
from django import template
from django.conf import settings
from django.contrib import messages
from django.contrib.auth.decorators import login_required
from django.shortcuts import redirect, render_to_response
from django_openstack import log as logging
from django_openstack.nova import exceptions
from django_openstack.nova import forms
from django_openstack.nova import shortcuts
from django_openstack.nova.exceptions import handle_nova_error

LOG = logging.getLogger(__name__)


def _image_lists(images, project_id):
    def image_is_project(i):
        return i.ownerId == project_id

    def image_is_admin(i):
        return i.ownerId in ['admin']

    def image_is_community(i):
        return (not image_is_admin(i)) and (not image_is_project(i))

    return {'Project Images': filter(image_is_project, images),
            '%s Images' % settings.SITE_BRANDING: filter(image_is_admin,
                                                         images),
            'Community Images': filter(image_is_community, images)}


@login_required
@handle_nova_error
def index(request, project_id):
    project = shortcuts.get_project_or_404(request, project_id)
    images = project.get_images()

    return render_to_response('django_openstack/nova/images/index.html', {
        'form': forms.LaunchInstanceForm(project),
        'region': project.region,
        'project': project,
        'image_lists': _image_lists(images, project_id),
    }, context_instance=template.RequestContext(request))


@login_required
@handle_nova_error
def launch(request, project_id, image_id):
    project = shortcuts.get_project_or_404(request, project_id)

    if request.method == 'POST':
        form = forms.LaunchInstanceForm(project, request.POST)
        if form.is_valid():
            try:
                reservation = project.run_instances(
                    image_id,
                    addressing_type='private',
                    key_name=form.cleaned_data['key_name'],
                    #security_groups=[form.cleaned_data['security_group']],
                    user_data=re.sub('\r\n', '\n',
                                     form.cleaned_data['user_data']),
                    instance_type=form.cleaned_data['size'],
                    min_count=form.cleaned_data['count'],
                    max_count=form.cleaned_data['count']
                )
            except exceptions.NovaApiError, e:
                messages.error(request,
                               'Unable to launch: %s' % e.message)
                LOG.error('User "%s" unable to launch image "%s" '
                          ' on project "%s". Exception message: "%s"' %
                          (str(request.user), image_id, project_id, e.message))
            except exceptions.NovaUnauthorizedError, e:
                messages.error(request, 'Permission Denied')
                LOG.error('User "%s" permission denied creating image "%s"'
                          ' on project "%s"' %
                          (str(request.user), image_id, project_id))
            else:
                for instance in reservation.instances:
                    messages.success(request,
                                     'Instance %s launched.' % instance.id)
                LOG.info('%d instances of "%s" launched by "%s" on "%s"' %
                         (len(reservation.instances), image_id,
                          str(request.user), project_id))
                LOG.debug('"%s" instance ids: "%s"' %
                          (image_id,
                           ",".join(str(instance.id)
                                    for instance in reservation.instances)))
            return redirect('nova_instances', project_id)
    else:
        form = forms.LaunchInstanceForm(project)

    ami = project.get_image(image_id)

    return render_to_response('django_openstack/nova/images/launch.html', {
        'form': form,
        'region': project.region,
        'project': project,
        'ami': ami,
    }, context_instance=template.RequestContext(request))


@login_required
@handle_nova_error
def detail(request, project_id, image_id):
    project = shortcuts.get_project_or_404(request, project_id)
    images = project.get_images()

    ami = project.get_image(image_id)

    if not ami:
        raise http.Http404()
    return render_to_response('django_openstack/nova/images/index.html', {
        'form': forms.LaunchInstanceForm(project),
        'region': project.region,
        'project': project,
        'image_lists': _image_lists(images, project_id),
        'ami': ami,
    }, context_instance=template.RequestContext(request))


@login_required
@handle_nova_error
def remove(request, project_id, image_id):
    project = shortcuts.get_project_or_404(request, project_id)

    if request.method == 'POST':
        try:
            project.deregister_image(image_id)
        except exceptions.NovaApiError, e:
            messages.error(request,
                           'Unable to deregister image: %s' % e.message)
            LOG.error('Unable to deregister image "%s" from project "%s".'
                      ' Exception message: "%s"' %
                      (image_id, project_id, e.message))
        else:
            messages.success(request,
                             'Image %s has been successfully deregistered.' %
                             image_id)
            LOG.info('Image "%s" deregistered from project "%s"' %
                     (image_id, project_id))

    return redirect('nova_images', project_id)


@login_required
@handle_nova_error
def privacy(request, project_id, image_id):
    project = shortcuts.get_project_or_404(request, project_id)

    if request.method == 'POST':
        ami = project.get_image(image_id)

        if ami.is_public:
            try:
                project.modify_image_attribute(image_id,
                                               attribute='launchPermission',
                                               operation='remove')
                LOG.info('Image "%s" on project "%s" set to private' %
                         (image_id, project_id))
            except exceptions.NovaApiError, e:
                messages.error(request,
                               'Unable to make image private: %s' % e.message)
                LOG.error('Unable to make image "%s" private on project "%s".'
                          ' Exception text: "%s"' %
                          (image_id, project_id, e.message))
        else:
            try:
                project.modify_image_attribute(image_id,
                                               attribute='launchPermission',
                                               operation='add')
                LOG.info('Image "%s" on project "%s" set to public' %
                         (image_id, project_id))
            except exceptions.NovaApiError, e:
                messages.error(request,
                               'Unable to make image public: %s' % e.message)
                LOG.error('Unable to make image "%s" public on project "%s".'
                          ' Exception text: "%s"' %
                          (image_id, project_id, e.message))

    return redirect('nova_images_detail', project_id, image_id)


@login_required
@handle_nova_error
def update(request, project_id, image_id):
    project = shortcuts.get_project_or_404(request, project_id)
    ami = project.get_image(image_id)

    if request.method == 'POST':
        form = forms.UpdateImageForm(ami, request.POST)
        if form.is_valid():
            try:
                project.update_image(image_id,
                                     form.cleaned_data['nickname'],
                                     form.cleaned_data['description'])
                LOG.info('Image "%s" on project "%s" updated' %
                         (image_id, project_id))
            except exceptions.NovaApiError, e:
                messages.error(request,
                               'Unable to update image: %s' % e.message)
            else:
                messages.success(request,
                                 'Image %s has been updated.' % image_id)

            return redirect('nova_images_detail', project_id, image_id)

        # TODO(devcamcar): This needs to be cleaned up. Can make
        # one of the render_to_response blocks go away.
        else:
            form = forms.UpdateImageForm(ami)
            return render_to_response('django_openstack/images/edit.html', {
                'form': form,
                'region': project.region,
                'project': project,
                'ami': ami,
            }, context_instance=template.RequestContext(request))
    else:
        form = forms.UpdateImageForm(ami)
        return render_to_response('django_openstack/nova/images/edit.html', {
            'form': form,
            'region': project.region,
            'project': project,
            'ami': ami,
<<<<<<< HEAD
        }, context_instance = template.RequestContext(request))
=======
        }, context_instance=template.RequestContext(request))
>>>>>>> 6c991f43
<|MERGE_RESOLUTION|>--- conflicted
+++ resolved
@@ -245,8 +245,4 @@
             'region': project.region,
             'project': project,
             'ami': ami,
-<<<<<<< HEAD
-        }, context_instance = template.RequestContext(request))
-=======
-        }, context_instance=template.RequestContext(request))
->>>>>>> 6c991f43
+        }, context_instance=template.RequestContext(request))