--- conflicted
+++ resolved
@@ -78,17 +78,12 @@
                     form.cleaned_data['name'],
                     form.cleaned_data['description'])
             except exceptions.NovaApiError, e:
-<<<<<<< HEAD
-                messages.error(request,
-                               'Unable to create security group: %s' % e.message)
+                messages.error(
+                    request,
+                    'Unable to create security group: %s' % e.message)
                 LOG.error('Unable to create security group "%s" on project'
                           ' "%s". Exception "%s"' % (form.cleaned_data['name'],
                                                      project_id, e.message))
-=======
-                messages.error(
-                    request,
-                    'Unable to create security group: %s' % e.message)
->>>>>>> 6c991f43
             else:
                 messages.success(
                     request,
@@ -148,7 +143,7 @@
                           form.cleaned_data['protocol'],
                           form.cleaned_data['from_port'],
                           form.cleaned_data['to_port']))
-                         
+
         else:
             securitygroup = project.get_security_group(group_name)
 
