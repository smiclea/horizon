# vim: tabstop=4 shiftwidth=4 softtabstop=4

# Copyright 2010 United States Government as represented by the
# Administrator of the National Aeronautics and Space Administration.
# All Rights Reserved.
#
#    Licensed under the Apache License, Version 2.0 (the "License"); you may
#    not use this file except in compliance with the License. You may obtain
#    a copy of the License at
#
#         http://www.apache.org/licenses/LICENSE-2.0
#
#    Unless required by applicable law or agreed to in writing, software
#    distributed under the License is distributed on an "AS IS" BASIS, WITHOUT
#    WARRANTIES OR CONDITIONS OF ANY KIND, either express or implied. See the
#    License for the specific language governing permissions and limitations
#    under the License.

"""
Views for managing Nova volumes.
"""

from django import template
from django.contrib import messages
from django.contrib.auth.decorators import login_required
from django.shortcuts import redirect, render_to_response
from django_openstack import log as logging
from django_openstack.nova import exceptions
from django_openstack.nova import forms
from django_openstack.nova import shortcuts
from django_openstack.nova.exceptions import handle_nova_error

LOG = logging.getLogger(__name__)


@login_required
@handle_nova_error
def index(request, project_id):
    project = shortcuts.get_project_or_404(request, project_id)
    volumes = project.get_volumes()

    return render_to_response(
        'django_openstack/nova/volumes/index.html',
        {'create_form': forms.CreateVolumeForm(),
         'attach_form': forms.AttachVolumeForm(project),
         'region': project.region,
         'project': project,
         'volumes': volumes},
        context_instance=template.RequestContext(request))


@login_required
@handle_nova_error
def add(request, project_id):
    project = shortcuts.get_project_or_404(request, project_id)

    if request.method == 'POST':
        form = forms.CreateVolumeForm(request.POST)
        if form.is_valid():
            try:
                volume = project.create_volume(
                    form.cleaned_data['size'],
                    form.cleaned_data['nickname'],
                    form.cleaned_data['description'])
            except exceptions.NovaApiError, e:
                messages.error(request,
                               'Unable to create volume: %s' % e.message)
                LOG.error('User "%s" unable to create volume of size %d'
                          ' on project "%s"' % (str(request.user),
                                                int(form.cleaned_data['size']),
                                                project_id))
            else:
<<<<<<< HEAD
                messages.success(request,
                                 'Volume %s %s has been successfully created.' %
                                 (volume.id, volume.displayName))
                LOG.info('Volume id "%s" name "%s" of size "%d" created on'
                         ' project "%s"' %
                         (volume.id, volume.displayName, volume.size,
                          project_id))
=======
                messages.success(
                    request,
                    'Volume %s %s has been successfully created.' %
                    (volume.id, volume.displayName))
>>>>>>> 6c991f43
        else:
            volumes = project.get_volumes()

            return render_to_response(
                'django_openstack/nova/volumes/index.html',
                {'create_form': form,
                 'attach_form': forms.AttachVolumeForm(project),
                 'region': project.region,
                 'project': project,
                 'volumes': volumes},
                context_instance=template.RequestContext(request))

    return redirect('nova_volumes', project_id)


@login_required
@handle_nova_error
def delete(request, project_id, volume_id):
    project = shortcuts.get_project_or_404(request, project_id)

    if request.method == 'POST':
        try:
            project.delete_volume(volume_id)
        except exceptions.NovaApiError, e:
            messages.error(request,
                           'Unable to delete volume: %s' % e.message)
            LOG.error('Unable to delete volume "%s" on project "%s".'
                      ' Exception: "%s"' %
                      (volume_id, project_id, e.message))
        else:
            messages.success(request,
                             'Volume %s has been successfully deleted.'
                             % volume_id)
            LOG.info('Volume "%s" deleted on project "%s' %
                     (volume_id, project_id))

    return redirect('nova_volumes', project_id)


@login_required
@handle_nova_error
def attach(request, project_id):
    project = shortcuts.get_project_or_404(request, project_id)

    if request.method == 'POST':
        form = forms.AttachVolumeForm(project, request.POST)
        if form.is_valid():
            try:
                project.attach_volume(
                    form.cleaned_data['volume'],
                    form.cleaned_data['instance'],
                    form.cleaned_data['device']
                )
            except exceptions.NovaApiError, e:
                messages.error(request,
                               'Unable to attach volume: %s' % e.message)
                LOG.error('Unable to attach volume "%s" to instance "%s" as'
                          ' device "%s"' % (form.cleaned_data['volume'],
                                            form.cleaned_data['instance'],
                                            form.cleaned_data['device']))

            else:
                messages.success(request,
                                 'Volume %s is scheduled to be attached.  If '
                                 'it doesn\'t become attached in two '
                                 'minutes,  please try again (you may need to '
                                 'specify a different device).' %
                                 form.cleaned_data['volume'])
                LOG.info('Volume "%s" attached to instance "%s" as device'
                          ' "%s"' % (form.cleaned_data['volume'],
                                     form.cleaned_data['instance'],
                                     form.cleaned_data['device']))
        else:
            volumes = project.get_volumes()

<<<<<<< HEAD
            return render_to_response('django_openstack/nova/volumes/index.html', {
                'create_form': forms.CreateVolumeForm(),
                'attach_form': form,
                'region': project.region,
                'project': project,
                'volumes': volumes
            }, context_instance = template.RequestContext(request))
=======
            return render_to_response(
                'django_openstack/nova/volumes/index.html',
                {'create_form': forms.CreateVolumeForm(),
                 'attach_form': form,
                 'region': project.region,
                 'project': project,
                 'volumes': volumes},
                context_instance=template.RequestContext(request))
>>>>>>> 6c991f43

    return redirect('nova_volumes', project_id)


@login_required
@handle_nova_error
def detach(request, project_id, volume_id):
    project = shortcuts.get_project_or_404(request, project_id)

    if request.method == 'POST':
        try:
            project.detach_volume(volume_id)
        except exceptions.NovaApiError, e:
            messages.error(request,
                           'Unable to detach volume: %s' % e.message)
            LOG.error('Unable to detach volume "%s" on project "%s"' %
                      (volume_id, project_id))
        else:
            LOG.info('Volume "%s" successfully detached' % volume_id)
            messages.success(request,
                             'Volume %s has been successfully detached.' %
                             volume_id)

    return redirect('nova_volumes', project_id)<|MERGE_RESOLUTION|>--- conflicted
+++ resolved
@@ -70,20 +70,14 @@
                                                 int(form.cleaned_data['size']),
                                                 project_id))
             else:
-<<<<<<< HEAD
-                messages.success(request,
-                                 'Volume %s %s has been successfully created.' %
-                                 (volume.id, volume.displayName))
+                messages.success(
+                    request,
+                    'Volume %s %s has been successfully created.' %
+                    (volume.id, volume.displayName))
                 LOG.info('Volume id "%s" name "%s" of size "%d" created on'
                          ' project "%s"' %
                          (volume.id, volume.displayName, volume.size,
                           project_id))
-=======
-                messages.success(
-                    request,
-                    'Volume %s %s has been successfully created.' %
-                    (volume.id, volume.displayName))
->>>>>>> 6c991f43
         else:
             volumes = project.get_volumes()
 
@@ -159,15 +153,6 @@
         else:
             volumes = project.get_volumes()
 
-<<<<<<< HEAD
-            return render_to_response('django_openstack/nova/volumes/index.html', {
-                'create_form': forms.CreateVolumeForm(),
-                'attach_form': form,
-                'region': project.region,
-                'project': project,
-                'volumes': volumes
-            }, context_instance = template.RequestContext(request))
-=======
             return render_to_response(
                 'django_openstack/nova/volumes/index.html',
                 {'create_form': forms.CreateVolumeForm(),
@@ -176,7 +161,6 @@
                  'project': project,
                  'volumes': volumes},
                 context_instance=template.RequestContext(request))
->>>>>>> 6c991f43
 
     return redirect('nova_volumes', project_id)
 
