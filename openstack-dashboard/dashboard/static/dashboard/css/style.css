@import url("reset.css");


/* General/Misc */

@font-face {
  font-family: 'anivers';
  src: url('Anivers_Regular-webfont.eot');
  src: url('Anivers_Regular-webfont.eot?iefix') format('eot'),
       url('Anivers_Regular-webfont.woff') format('woff'),
       url('Anivers_Regular-webfont.ttf') format('truetype'),
       url('Anivers_Regular-webfont.svg#webfont3JLVF59W') format('svg');
  font-weight: normal;
  font-style: normal;
}

body {
  background: url(../images/content_bg.png) top left repeat-y;
  font: 16px/21px anivers, helvetica, arial, sans-serif ;
  color: #989898;
}

h1, h2, h3, h4, h5, h6 {
  font-weight: normal;
}

a {
  text-decoration: none;
  color: #3fb9d3;
}
a:hover { text-decoration: underline; }

input[type="text"], input[type="password"], textarea{
  height: 33px;
  margin: 0 0 15px -1px;
  padding: 0 0 0 10px;
  float: left;
  border: 1px solid #ccc;
}

textarea{ padding: 10px 0 0 10px; }

small { font-size: 12px; }

ul, li {
  margin: 0;
  padding: 0;
  list-style: none;
}

li.last { border-right: none !important; }

.small-rounded {
  -webkit-border-radius: 3px;
  -moz-border-radius: 3px;
  border-radius: 3px;
}

.large-rounded {
  -webkit-border-radius: 5px;
  -moz-border-radius: 5px;
  border-radius: 5px;
}

input[type="submit"] {
  background: url(../images/modal_btn.png) top left repeat-x;
  color: #6a6a6a;
  font-size: 14px;
  text-align: center;
  width: 82px;
  height: 15px;
  padding: 10px 10px 10px 10px;
  float: right;
  border: 1px solid #dcdcdc;
}

input[type="submit"]:hover {
  background-position: 0 -35px;
  text-decoration: underline;
}
input[type="submit"]:active { background-position: 0 -105px; }

.clear { clear: both; }

#main a.action_link, #main input.action_input {
  background: #93bc8d;
  color: #fff;
  font-size: 14px;
  margin: 0 17px 0 0;
  padding: 10px 10px 10px 10px;
  border: 1px solid #8eb08a;
  -webkit-transition-property: background;
  -webkit-transition-duration: 0.2s;
  text-shadow: #62935c 0 -1px 0;
}

#main a.action_link:hover, #main input.action_input:hover {
  background: #6fa267; 
  text-decoration: none;  
}

#main input.action_input {
  height: auto;
  width: auto;
  float: left;
  margin-bottom: 25px;
  cursor: pointer;
  font-size: 12px !important;

}


/* Header */

#header {
  background: #000;
  font-family: "Helvetica", arial, sans-serif;
  min-width: 1024px;
  width: 100%;
  height: 45px;
  float: left;  
}

h1 {
  margin: -3px 0 0 15px;
  float: left;
}

h1 a{
  background: url(../images/logo_new.png) no-repeat left !important;
  text-indent: -9999px;
  width: 115px;
  float: left;
  display: block;
}

#main_nav {
  background: #f3f8fa;
  text-transform: uppercase;
  min-width: 800px;
  width: 84%;
  padding: 10px 0 0;
  float: left;
  border: 1px solid #cbe0e8;
}

#main_nav li {
  margin: 0 20px 0 0;
  float: left;
}

#main_nav li a {
  color: #8eacb7;
  font-size: 12px; 
  margin: -10px 0 0 0;
  padding: 5px 10px 0;
  float: left;
  display: block;
  position: relative;
  border-top: 5px solid transparent;
  height: 33px;
}
#main_nav li a.active { border-top: 5px solid #8eacb7; }
#main_nav li a:hover { background: #dff2fa; }


/* Tenant Dropdown */

#user_bar {
  background: #f3faf3;
  font: 12px "Helvetica", arial, sans-serif;
  width: 16%;
  min-width: 210px;
  height: 38px;
  margin: -45px 0 0 0;
  padding: 5px 0 0 0;
  float: right; 
  border: 1px solid #d6e4d9;
}

#user_bar ul {
  background: #c9ead1;
  min-width: 210px;
  width: 16%;
  margin: 37px 0 0 0;
  padding: 12px 0 0 0;
  display: none;
  position: absolute;
  right: 0px;
  border: 1px solid #d6e4d9;
}

#drop_btn {
  background: #c9ead1 url(../images/drop_arrow.png) no-repeat center center;
  margin: -5px 0 0 0;
  padding: 12px 0 0 0;
  width: 25px;
  height: 29px;
  float: right;
  border: 1px solid #d6e4d9;
  text-indent: -9999px;
}
#drop_btn:hover { background-color: #bfdec6; }

a#current_tenant {
  background: #f3faf3;
  color: #6eaf6e;
  width: 80%;
  padding: 0 0 0 10px;
  float: left;
  display: block;
  position: relative;
}

#current_tenant h4 {
  font-size: 16px;
  font-weight: bold;
  text-align: left;
  margin: 3px 0 -4px;
}

#user_bar li a {
  color: #5c935c;
  font: 14px;
  padding: 5px 0 5px 20px;
  display: block;
  border-bottom: 1px solid #a9deb6;
}
#user_bar li a:hover{ background: #9dd1a9; }

li#sign_out a {
  background: #e3f3e7;
  font-size: 11px;
  padding: 5px 0 5px 20px;
}
li#sign_out a:hover { color: #406640; }

li.title h4{
  color: #7ab789;
  font-size: 10px;
  text-transform: uppercase;
  margin: -4px 0 0 0;
  padding: 0 0 5px 10px;
  border-bottom: 1px dotted #7ab789;
}


/* Sidebar */

#sidebar {
  margin: 0 9px 0 20px;
  float: left;
}

#sidebar h3 {
  color: #6a6a6a;
  font: 18px;
  margin: 30px 0 15px 0;
  float: left;
}

#sidebar .sub_nav { width: 200px; }

#sidebar .sub_nav a {
  color: #999;
  width: 188px;
  padding: 10px 10px 10px 10px;
  float: left;
}

#sidebar .sub_nav a.active {
  background: #fff;
  border: 1px solid #e1e1e1;
  border-right: 0;
  border-bottom-color: #ccc;
}


/* Page Header */

#page_header {
  background: #f2f2f2;
  height: 31px;
  margin: 0 0 0 229px;
  padding: 17px 0 18px 20px;
  display: block;
  border-bottom: 1px solid #e5e5e5;
}

#page_header h2 {
  color: #a3a3a3;
  font-size: 30px;
  margin: 5px 0 0 0;
  float: left;
}
#page_header h2 span { color: #6a6a6a; }

#page_header .right { 
  float: right;
  margin-right: 20px;
}

#page_header .search { float: left; }

.search form label {
  background: #fff url(../images/search.png) no-repeat 10px;
  text-indent: -9999px;
  width: 16px;
  height: 16px;
  padding: 17px 21px 0 0;
  float: left;
  display: block;
  border: 1px solid #ccc;
}

a.refresh  {
  background: url(../images/refresh.png) top left no-repeat;
  text-indent: -9999px;
  width: 24px;
  height: 24px;
  margin: 8px 0 0 20px;
  float: left;
  display: block;
  cursor: pointer;
}
a.refresh:hover { background-position: left -24px; }

a.refresh.refreshing {
  background: url(../images/spinner.gif) top left no-repeat;
}

input.refreshOption {
    margin: 10px 0 0 0;
    float: right;
    clear: both;
}

label.refreshOption {
    font-size: 11px;
    margin: -17px 20px 0 0;
    float: right;
    clear: both;
}

#monitoring {
  background: #f8f8f8;
  font-size: 14px;
  height: 20px;
  margin: -21px 0 25px;
  padding: 10px;
  border: 1px solid #e1e1e1;
}
#monitoring h3, #external_links, #external_links li { float: left; }
#external_links li { margin: 0 0 0 15px; }


/* Main Content */

#main {
  width: 100%;
  float: left;
}

.main_content {
  min-width: 760px;
  margin-left: 229px;
  padding: 20px 20px 20px 20px;
}


/* Tables */

.table_title {
  background: #f2f2f2;
  height: 20px;
  padding: 15px 20px 15px 20px;
  border: 1px solid #e1e1e1;
  clear: both;
}

.table_title h3 {
  font-size: 20px;
}

table.wide { 
  width: 100%;
  margin: 0 0 25px 0;
}

table th {
  background: #9b9a9a url(../images/misc_bg.png) top left repeat-x;
  color: #fff;
  text-align: left;
  font-weight: normal;
  padding: 10px 10px 10px 10px;
  border-right: 1px solid #c6c6c6;
  text-shadow: #b2b2b2 1px 1px 0;
}

table td {
  border: 1px solid #e8e8e8;
  padding: 10px 10px 10px 10px;
  vertical-align: middle;
}

table ul { margin: 0 0 0 20px; }

table ul li {
  font-size: 14px;
  list-style: disc;
}

tr.odd { background: #fff; }
tr.even { background: #f5f5f5; }
tr.odd:hover, tr.even:hover { background: #eee; }
tr.terminated { background: #ddd; }

table tr.odd.good td { border: 1px solid #92fd75; }
table tr.even.good td { border: 1px solid #88f06d; }
table tr.odd.bad td { border: 1px solid #ffb7b8; }
table tr.even.bad td { border: 1px solid #fba7a9; }
table tr.odd.medium td { border: 1px solid #f8e400; }
table tr.even.medium td { border: 1px solid #f0dd00; }

.odd.good { background: #e1ffd9; }
.odd.medium { background: #fffabf; }
.odd.bad { background: #ffd9d9; }

.even.good { background: #c2ffb2; }
.even.medium { background: #fff690; }
.even.bad { background: #ffb7b8; }

.odd.good:hover, .even.good:hover { background: #98ff7e; }
.odd.medium:hover, .even.medium:hover { background: #fff376; }
.odd.bad:hover, .even.bad:hover { background: #ff9899; }

tr {
  transition: background 0.2s;
  -webkit-transition: background 0.2s;
  -moz-transition: background 0.2s;
  -o-transition: background 0.2s;
}

td#actions {
  width: 200px;
}

td#actions ul { margin: 0; }

td#actions li a { font-size: 11px; }

td#actions li {
  font-size: 11px;
  margin: 10px 8px 6px 10px;
  display: inline;
  float: left;
  width: 100%;
}

td#actions li.form input[type="submit"] {
  color: #3fb9d3;
  background: transparent;
  text-align: left;
  font-size: 11px;
  width: auto;
  float: left;
  padding: 0px 0px 0px 0px;
  margin: 0px 0px 0px 0px;
  cursor: pointer;
  border: 0px;
}
td#actions input[type="submit"]:hover { text-decoration: underline; }


/* Status Messages */

.message_box {
  font-size: 24px;
  width: 100%;
  min-width: 758px;
  margin: 0 0 25px 0;
  padding: 0 0 0 0;
  float: left;
  border: 1px solid;
  -webkit-border-radius: 5px;
  -moz-border-radius: 5px;
  border-radius: 5px;
}

.message_box, .status_box.info { 
  background-color: #e8f8ff;
  color: #7ab6c5;
  border-color: #9ac7dc;
}
.message_box.success { 
  background-color: #e9ffe8;
  color: #7ec67b;
  border-color: #9edd9b;
}
.message_box.warning { 
  background-color: #ffffe8;
  color: #d1b12d;
  border-color: #ffe37b;
}

.message_box.error { 
  background-color: #ffdbdc;
  color: #ff8080;
  border-color: #ff9a99;
}

.message_box h2 {
  float: left;
  min-width: 120px;
  padding: 20px 20px 20px 20px;  
}

.message_box.info h2 { color: #2a7380; border-color: #9ac7dc; }
.message_box.good h2 { color: #2e802b; border-color: #9edd9b; }
.message_box.medium h2 { color: #d1b100; border-color: #ffe37b; }
.message_box.bad h2 { color: #ea4031; border-color: #ff8080; }

.message_box p {
  font-size: 14px;
  width: 500px;
  padding: 20px;
  float: left;
  border-left: 1px solid;
}


/* Status Box */

.status_box {
  font-size: 24px;
  width: 100%;
  min-width: 775px;
  float: left;
  border: 1px solid;
  -webkit-border-radius: 5px;
  -moz-border-radius: 5px;
  border-radius: 5px;
}

.status_box.good { 
  background-color: #e9ffe8;
  color: #7ec67b;
  border-color: #9edd9b;
}

.status_box.medium { 
  background-color: #ffffe8;
  color: #eada83;
  border-color: #ffe37b;
}

.status_box.bad { 
  background-color: #ffdbdc;
  color: #ff8080;
  border-color: #ff9a99;
}

.status_box.medium .status span, .status_box.medium .overview { color: #d1b100; }
.status_box.bad .status span, .status_box.bad .overview {  color: #eb1400; }
.status_box.good .status { background: url(../images/status_sprite.png) 6px 8px no-repeat; }
.status_box.medium .status { background: url(../images/status_sprite.png) no-repeat 6px -90px; }
.status_box.bad .status { background: url(../images/status_sprite.png) no-repeat 6px -186px; }

.status_box.small { 
  width: 100%;
  min-width: 360px;
  margin: 0 0 25px 0;
  float: left;
  -webkit-border-radius: 0;
  -moz-border-radius: 0;
  border-radius: 0;
}

.status_box.small p {
  text-align: center;
  margin: 0;
}

.status_box.small p.overview {
  color: #2a7380;
  margin: -10px 0 5px 0;
}

.status_box.small p.avail {
  width: 100%;
  margin: 0 ;
}

.status_box.small li.block {
  width: 26%;
}

.status_box .status span, .status_box .overview { color: #2e802b; }
.status_box p.avail { margin-right: 0; }

.status_box .overview span {
  text-transform: uppercase;
  font-size: 11px;
}

.status_box p.used {
  font-size: 18px;
  margin: 0 15px 0 0;
  float: left;
  text-align: center;
}

.status_box p.avail {
  font-size: 18px;
  margin: 0 0 0 0;
  float: left;
  text-align: center;
}

.status_box p.avail span, .status_box p.used span { 
  font-size: 10px;
  margin-top: -5px;
  text-transform: uppercase;
}

.status_box li.block {
  min-width: 135px;
  width: 17%;
  height: 61px;
  float: left;
  padding: 15px 25px 15px 25px;
  border-right: 1px solid;
}

.status_box .good .block { border-color: #c3eec1; }
.status_box .medium .block { border-color: #fbf665; }
.status_box .bad .block { border-color: #faa; }

.status_box li.status {
  height: 44px;
  min-height: 29px;
  padding-top: 32px;
  padding-left: 37px;
  padding-right: 37px;
}

.status_box span.label {
  margin: 2px 0 0 0;
  display: block;
}

#activity {
  background: #fbfbfb;
  text-align: center;
  min-width: 735px;
  margin: 0 10px 0 10px;
  padding: 5px 0 5px 0;
  border: 1px solid #e6e6e6;
}

#activity.tenant { margin: 0 0 0 0; }
#activity span { margin: 0 0 0 10px; }

#activity strong {
  color: #afafaf;
  font-weight: normal;
  font-size: 11px;
}

#date_form { 
  width: 502px;
  margin: 18px 0 25px 22px;
}

#date_form input[type="submit"] {
  font-size: 11px;
  padding: 5px 10px 20px;
  cursor: pointer;
}

#date_form h3 {
  margin: 0 20px 0 0;
  float: left;
}

#usage_table {
  float: left;
  width: 100%;
  margin-top: 25px;
}


/* User Usage */

#usage { height: 180px; }

.usage_block {
  background: #e8f8ff;
  color: #84b6c5;
  min-height: 150px;
  width: 31%;
  margin: 0 2% 0 0;
  float: left;
  border: 1px solid #afe3fb;
  -webkit-border-radius: 5px;
  -moz-border-radius: 5px;
  border-radius: 5px;
}

.usage_block h3 {
  background: #cef0ff;
  color: #4fa5bf;
  font-weight: normal;
  padding: 3px 0 3px 8px;
  border-bottom: 1px solid #c6e7f5;
  -webkit-border-top-left-radius: 5px;
  -webkit-border-top-right-radius: 5px;
  -moz-border-radius-topleft: 5px;
  -moz-border-radius-topright: 5px;
  border-top-left-radius: 5px;
  border-top-right-radius: 5px;
}

.usage_block ul { padding: 20px 20px 20px 20px; }
.usage_block .quantity { font-size: 25px; }

.usage_block li {
  font-size: 11px;
  margin: 0 0 15px 0;
}

.usage_block .unit{
  font-size: 11px;
  text-transform: uppercase;
  padding: 0 0 0 1px;
}

.csv_download_link {
  float: right;
}


/* Forms */

.dash_block {
  background: #f8f8f8;
  min-width: 725px;
  margin: 0 0 25px 0;
  padding: 25px 25px 25px 25px;
  border: 1px solid #e1e1e1;
}

.dash_block .left {
  width: 50%;
  float: left;
}

.dash_block .right {
  margin: 0 0 0 3%;
  width: 47%;
  float: left;
}

.dash_block .right table {
  width: 100%;
  margin: 25px 0 0 0;
}

.dash_block .right p { max-width: 425px; }
input.example, textarea.example {color: #d9d9d9;}
.dash_block textarea { min-height: 150px; }

.dash_block label {
  width: 100%;
  margin: 0 0 5px 0;
  float: left;
}

.dash_block input[type="text"], .dash_block textarea, .dash_block input[type="password"]{
  width: 97%;
  float: left;
}

.dash_block .right h3 {
  font-size: 24px;
  margin: 0 0 25px 0;
}

.dash_block form select {
  width: 100%;
  margin-bottom: 15px;
}

input:focus, textarea:focus {
  border-color: #b7b7b7;
  outline: none;
  box-shadow:0 0 3px #41bad4;
  -moz-box-shadow:0 0 3px #41bad4;
  -webkit-box-shadow:0 0 3px #41bad4;
  -webkit-transition-property: -webkit-box-shadow, border-color;
  -webkit-transition-duration: 0.2s;
}

.dash_block form input[type="submit"] {
  font-size: 11px;
  padding-bottom: 20px;
  width: auto;
  cursor: pointer;
}

.dash_block form .errorlist {
  color: #ff5c5f;
  font-size: 11px;
}

.dash_block p {
  font-size: 14px;
  margin: 10px 0 10px 0;
}

.dash_block .left h3.success {
  color: green;
  padding: 20px 20px 20px 20px;
}


/* Login Page */

#standalone { background: #fff; }

#login {
  background: #fff;
  width: 340px;
  padding: 25px;
  float: left;
  position: relative;
  border: 1px solid #d2dce1;
  -webkit-box-shadow: 0 0  10px rgba(0,0,0,0.2);  
  -moz-box-shadow: 0 0  10px rgba(0,0,0,0.2);
}

#standalone #login_wrapper {
  background: url(../images/logo.png) no-repeat center top;
  width: 373px;
  margin: 40px auto 0 auto ;
  padding-top: 91px;
}
#standalone #login {
  float:left;
  margin: 0 0 0 0;
}

#standalone #login_wrapper .status_box {
  width: 335px;
  margin: 0 0 25px 0;
}

#standalone #login_wrapper h2 { min-width: 65px; }
#standalone #login_wrapper p { width: 183px; }

#login form { float: left; }

#login label {
  clear: both;
  margin-bottom: 10px;
  float: left;
}

input[readonly="readonly"] {
    background: #eee;
    color: #999;
}

#login input[type="text"], #login input[type="password"] {
  width: 325px;
  height: 25px;
  margin: 0 0 25px 0;
  padding: 5px 5px 5px 5px;
  float: left;
  border: 1px solid #d2d9dc;
}

#login input[type="submit"] {
  color: #fff;
  font-size: 12px;
  background: url(../images/login_btn.png) top left;
  width: 87px;
  height: 27px;
  margin: 52px 3px -82px 0;
  padding: 5px 5px 5px 5px;
  float: right;
  position: relative;
  cursor: pointer;
  clear: both;
  border: 1px solid #94c2da;
  text-shadow: #3d8eaf 1px 1px 1px;
}
#login input[type="submit"]:hover { background-position: 0 -28px; }
#login input[type="submit"]:active { background-position: 0 -56px; }

#alternate_links {
  background: #f8f8f8;
  width: 365px;
  margin: 23px 0 -25px -25px;
  padding: 24px 0 25px 25px;
  float: left;
  border-top: 1px solid #d2d9dc;
}

#alternate_links a {
  color: #ababab;
  font-size: 14px;
  margin: 0 0 5px 0;
  float: left;
  clear: both;
}
#alternate_links a:hover { color: #989898; }


/* Containers */

h3.container_name {
  font-size: 24px;
  margin: 0 0 25px 0 ;
}

h3 span, .left h3 { color: #6a6a6a; }

.left h3 {
  font-size: 18px;
  margin: 0 0 15px 0;
}

.left h3 a {
  margin: 25px 0 0 0;
  float: left;
}

<<<<<<< HEAD
td ul span {
  color: #666;
  font-size: 12px;
}

.ip_list h4 {
  color: #666;
}
.ip_list ul {
  padding-left: 15px;
}

=======
.dash_block .left h3 {
  font-size: 24px;
  margin: 0 0 25px 0;
}

/* Security Groups */

.security_group_rule_form_inner {
  margin: 30px 30px;
}

.dash_block .security_group_rule_form_wrapper {
  border: 1px solid #eee;
  width: 46%;
}

.dash_block .security_group_rule_form_wrapper input[type="submit"]{
  background: #93bc8d;
  color: #fff;
  margin: 0 17px 0 0;
  border: 1px solid #8eb08a;
  -webkit-transition-property: background;
  -webkit-transition-duration: 0.2s;
  text-shadow: #62935c 0 -1px 0;
}
>>>>>>> 495c815c

/* Network details page */

td.ACTIVE {
  color:#6EAF6E;
}

td.DOWN {
  color:#CC3333;
}

.vif-list {
  font: 12px/21px arial,sans-serif;
  font-style: italic;
}

table.attachment_table {
    margin-top: 10px;
    border: none;
    display: none;
}

table.attachment_table td {
    padding: 5px;
    font-size: 8pt;
}

table.attachment_table td.row_head {
    font-weight: bold;
}

table.attachment_table td.row_val {
    font-style: italic;
}

div.error_block {
    padding: 5px;
    font-size: 8pt;
}

span.attachment_value {
    font-weight:bold;
    display:inline-block;
    font-style:italic;
    color:#6EAF6E;
}<|MERGE_RESOLUTION|>--- conflicted
+++ resolved
@@ -936,7 +936,6 @@
   float: left;
 }
 
-<<<<<<< HEAD
 td ul span {
   color: #666;
   font-size: 12px;
@@ -949,7 +948,6 @@
   padding-left: 15px;
 }
 
-=======
 .dash_block .left h3 {
   font-size: 24px;
   margin: 0 0 25px 0;
@@ -975,7 +973,6 @@
   -webkit-transition-duration: 0.2s;
   text-shadow: #62935c 0 -1px 0;
 }
->>>>>>> 495c815c
 
 /* Network details page */
 
