--- conflicted
+++ resolved
@@ -8,13 +8,10 @@
     <li><a {% if current_sidebar == "images" %} class="active" {% endif %} href="{% url dash_images request.user.tenant %}">Images</a></li>
     <li><a {% if current_sidebar == "snapshots" %} class="active" {% endif %} href="{% url dash_snapshots request.user.tenant %}">Snapshots</a></li>
     <li><a {% if current_sidebar == "keypairs" %} class="active" {% endif %} href="{% url dash_keypairs request.user.tenant %}">Keypairs</a></li>
-<<<<<<< HEAD
     <li><a {% if current_sidebar == "security_groups" %} class="active" {% endif %} href="{% url dash_security_groups request.user.tenant %}">Security Groups</a></li>
-=======
     {% if quantum_configured %}
     <li><a {% if current_sidebar == "networks" %} class="active" {% endif %} href="{% url dash_networks request.user.tenant %}">Networks</a></li>
     {% endif %}
->>>>>>> 6fd29e0e
   </ul>
   {% if swift_configured %}
   <h3>Manage Object Store</h3>
