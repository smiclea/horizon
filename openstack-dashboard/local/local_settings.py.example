import os

DEBUG = True
TEMPLATE_DEBUG = DEBUG
PROD = False
USE_SSL = False

LOCAL_PATH = os.path.dirname(os.path.abspath(__file__))
DATABASES = {
    'default': {
        'ENGINE': 'django.db.backends.sqlite3',
        'NAME': os.path.join(LOCAL_PATH, 'dashboard_openstack.sqlite3'),
    },
}

CACHE_BACKEND = 'dummy://'


# Send email to the console by default
EMAIL_BACKEND = 'django.core.mail.backends.console.EmailBackend'
# Or send them to /dev/null
#EMAIL_BACKEND = 'django.core.mail.backends.dummy.EmailBackend'

# django-mailer uses a different settings attribute
MAILER_EMAIL_BACKEND = EMAIL_BACKEND

# Configure these for your outgoing email host
# EMAIL_HOST = 'smtp.my-company.com'
# EMAIL_PORT = 25
# EMAIL_HOST_USER = 'djangomail'
# EMAIL_HOST_PASSWORD = 'top-secret!'


OPENSTACK_ADMIN_TOKEN = "999888777666"
<<<<<<< HEAD
OPENSTACK_KEYSTONE_URL = "http://localhost:8080/v2.0/"
OPENSTACK_KEYSTONE_DEFAULT_ROLE = "Member"
=======
OPENSTACK_KEYSTONE_URL = "http://localhost:5000/v2.0/"

# NOTE(tres): Replace all of this nonsense once Swift+Keystone
# is stable.
# SWIFT_AUTHURL = 'http://localhost:8080/auth/v1.0'
# SWIFT_ACCOUNT = 'test'
# SWIFT_USER = 'tester'
# SWIFT_PASS = 'testing'
>>>>>>> df8a95ae

# If you have external monitoring links
EXTERNAL_MONITORING = [
    ['Nagios','http://foo.com'],
    ['Ganglia','http://bar.com'],
]

# If you do not have external monitoring links
# EXTERNAL_MONITORING = []

# Uncomment the following segment to silence most logging
# django.db and boto DEBUG logging is extremely verbose.
#LOGGING = {
#        'version': 1,
#        # set to True will disable all logging except that specified, unless
#        # nothing is specified except that django.db.backends will still log,
#        # even when set to True, so disable explicitly
#        'disable_existing_loggers': False,
#        'handlers': {
#            'null': {
#                'level': 'DEBUG',
#                'class': 'django.utils.log.NullHandler',
#                },
#            'console': {
#                'level': 'DEBUG',
#                'class': 'logging.StreamHandler',
#                },
#            },
#        'loggers': {
#            # Comment or Uncomment these to turn on/off logging output
#            'django.db.backends': {
#                'handlers': ['null'],
#                'propagate': False,
#                },
#            'django_openstack': {
#                'handlers': ['null'],
#                'propagate': False,
#            },
#        }
#}

# How much ram on each compute host?
COMPUTE_HOST_RAM_GB = 16<|MERGE_RESOLUTION|>--- conflicted
+++ resolved
@@ -32,11 +32,8 @@
 
 
 OPENSTACK_ADMIN_TOKEN = "999888777666"
-<<<<<<< HEAD
-OPENSTACK_KEYSTONE_URL = "http://localhost:8080/v2.0/"
+OPENSTACK_KEYSTONE_URL = "http://localhost:5000/v2.0/"
 OPENSTACK_KEYSTONE_DEFAULT_ROLE = "Member"
-=======
-OPENSTACK_KEYSTONE_URL = "http://localhost:5000/v2.0/"
 
 # NOTE(tres): Replace all of this nonsense once Swift+Keystone
 # is stable.
@@ -44,7 +41,6 @@
 # SWIFT_ACCOUNT = 'test'
 # SWIFT_USER = 'tester'
 # SWIFT_PASS = 'testing'
->>>>>>> df8a95ae
 
 # If you have external monitoring links
 EXTERNAL_MONITORING = [
