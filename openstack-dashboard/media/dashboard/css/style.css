/* @override http://looce.com:8080/media/dashboard/css/style.css */

@import url("reset.css");

@font-face {
    font-family: 'anivers';
    src: url('Anivers_Regular-webfont.eot');
    src: url('Anivers_Regular-webfont.eot?iefix') format('eot'),
         url('Anivers_Regular-webfont.woff') format('woff'),
         url('Anivers_Regular-webfont.ttf') format('truetype'),
         url('Anivers_Regular-webfont.svg#webfont3JLVF59W') format('svg');
    font-weight: normal;
    font-style: normal;

}

body {
	font-family: anivers, helvetica, arial, sans-serif;
	color: #989898;
	font-size: 16px;
	line-height: 21px;
}

a {
	text-decoration: none;
		color: #3fb9d3;
}

a:hover {
	text-decoration: underline;
}

ul, li {
	list-style: none;
	margin: 0;
	padding: 0;
}

#wrapper {
	width: 985px;
	margin: 0 auto;
}

#header {
	float: left;
	width: 100%;
}

h1 {
	float: left;

}

h1 a{
	background: url(../images/logo.png) top left no-repeat;
	display: block;
	float: left;
	height: 61px;
	width: 206px;
  text-indent: -9999px;
	margin-top: 20px;
	margin-left: 10px;
	color: #333;
	font-size: 32px;
}

h1 a:hover {
  color: #666;
}

#main_nav {
	float: left;
	clear: both;
	font-family: "Helvetica", arial, sans-serif;
	position: relative;
	z-index: 20;
	background: #f3f8fa;
	width: 725px;
	margin-top: -45px;
	margin-left: 240px;
	padding-left: 20px;
	padding-top: 10px;
	-webkit-border-top-right-radius: 10px;
	-moz-border-radius-topright: 10px;
	border-top-right-radius: 10px;
	-webkit-border-bottom-right-radius: 10px;
	-moz-border-radius-bottomright: 10px;
	border-bottom-right-radius: 10px;

border: 1px solid #cbe0e8;
}
#main_nav li a {
	z-index: 500;
	color: #8eacb7;
	text-transform: uppercase;
	font-size: 12px;
	position: relative;
	display: block;
	float: left;
	margin-top: -10px;
	padding-right: 5px;
	padding-left: 5px;
	padding-top: 10px;
}

small {
    font-size: 12px;
}

#main_nav li a.active {
	border-top: 5px solid #8eacb7;
	padding-top: 5px;
}

#main_nav li {
	float: left;
	margin-right: 20px;
}

#main_nav li a {
	padding-left: 10px;
	padding-right: 10px;
	height: 33px;
}

#main_nav li a:hover {
	background: #dff2fa;
}

#nav a {
	padding: 11px 15px;
}

#nav li, #nav li a{
	float: left;
}

#nav li a.active {
	background-color: #077a8b;
	border-left: 1px solid #0bc7e3;
	border-right: 1px solid #0bc7e3;
}

.sub_nav {
	float: left;
	position: relative;
	margin-bottom: 25px;
}

#header .sub_nav li a {
	color: #999;
	z-index: 0 !important;
	position: relative;
}

#header .sub_nav li a:hover {
	color: #555;
	background: #f2f2f2;
}

#header .sub_nav li a:hover {
	background: #333;
}

#header .sub_nav li a.active {
	background: #dee7ed;
	border: 1px solid #edf1f4;
	color: #00bcd6;
}

#login_box {
	float: right;
	height: 400px;
	margin-bottom: -400px;

}

#login_btn {
	float: right;
	background: #f2f2f2;
	padding: 10px;
	border: 2px solid #e5e5e5;
	font-size: 12px;
	color: #999;
	width: 64px;
	text-align: center;
	display: block;
	z-index: 50;
	position: relative;
	margin-top: -45px;
	margin-right: -2px;
}

#login_btn:hover {
	text-decoration: underline;
	color: #666;
}

#login {
	width: 340px;
	border: 1px solid #d2dce1;
	padding: 25px;
	float: left;
	z-index: 500;
	background: #fff;
	position: relative;
  -webkit-box-shadow: 0 0  10px rgba(0,0,0,0.5);
	-moz-box-shadow: 0 0  10px rgba(0,0,0,0.5);
	-webkit-box-shadow: 0 0  10px rgba(0,0,0,0.5);
	margin: -7px 10px -300px -305px;
}

#standalone #login_wrapper {
	background: url(../images/logo.png) no-repeat center top;
	width: 373px;
	margin: 40px auto 0;
	padding-top: 91px;
}
#standalone #login {
	float:left;
	margin: 0 !important;
	-webkit-box-shadow: 0 0  10px rgba(0,0,0,0.2);
}

#standalone #login_wrapper .status_box {
	width: 335px;
	margin: 0;
	margin-bottom: 25px;
}
#standalone #login_wrapper h2 {
  min-width: 65px;
}
#standalone #login_wrapper p {
  width: 183px;
}
.clear {
	clear: both;
}

#login form {
	float: left;
}

#login label {
	clear: both;
	margin-bottom: 10px;
	float: left;
}

input[readonly="readonly"] {
    background: #eee;
    color: #999;
}

#login input[type="text"], #login input[type="password"] {
	width: 325px;
	height: 25px;
	padding: 5px;
	float: left;
	border: 1px solid #d2d9dc;
	margin-bottom: 20px;
}

#login input[type="submit"] {
	clear: both;
	float: right;
	background: url(../images/login_btn.png) top left;
	border: 1px solid #94c2da;
	padding: 5px;
	width: 87px;
	margin-right: 3px;
	color: #fff;
	text-shadow: #3d8eaf 1px 1px 1px;
	margin-top: 52px;
	margin-bottom: -82px;
	position: relative;
	cursor: pointer;
	font-size: 12px;
}

#login input[type="submit"]:hover {
	background-position: 0 -28px;
}
#login input[type="submit"]:active {
	background-position: 0 -56px;
}

#alternate_links {
	float: left;
	border-top: 1px solid #d2d9dc;
	width: 365px;
	margin-left: -25px;
	padding-left: 25px;
	padding-top: 24px;
	margin-top: 23px;
	background: #f8f8f8;
	margin-bottom: -25px;
	padding-bottom: 25px;
}

#alternate_links a {
	color: #ababab;
	font-size: 14px;
	margin-bottom: 5px;
	float: left;
	clear: both;
}

#alternate_links a:hover {
	color: #989898;
}





#content {
	background: url(../images/content_bg.png) top left repeat-y;
	float: left;
	width: 960px;
	margin-bottom: 50px;
	border: 5px solid #e5e5e5;
	-webkit-border-radius: 15px;
	-moz-border-radius: 15px;
	border-radius: 15px;
	margin-top: 25px;
	padding: 15px 0 15px 15px;
}


#sidebar {
	width: 225px;
	float: left;
}

.empty-sidebar {
    height: 400px;
}

#main {
	float: left;
	width: 735px;
}


#footer {
	clear: both;
}


.small-rounded {
	-webkit-border-radius: 3px;
	-moz-border-radius: 3px;
	border-radius: 3px;
}

.large-rounded {
	-webkit-border-radius: 5px;
	-moz-border-radius: 5px;
	border-radius: 5px;
}


.form-filter {
   float: right;
}


.search {
	border-bottom: 1px solid #e5e5e5;
	padding-left: 15px;
	width: 208px;
	margin-top: 15px;
	margin-left: -15px;
}

.search fieldset {
	margin-top: -15px;
}

.search form label {
	display: block;
	text-indent: -9999px;
	float: left;
	background: #fff url(../images/search.png) no-repeat 10px;
	width: 16px;
	height: 16px;
	border: 1px solid #ccc;
	margin-top: 0;
	padding-top: 17px;
	padding-bottom: 0;
	padding-right: 21px;
}

.search input[type="text"], .dash_block form input[type="text"], .dash_block form input[type="password"], .dash_block form textarea{
	margin-left: -1px;
	border: 1px solid #ccc;
	height: 31px;
	float: left;
	padding-left: 10px;
	width: 145px;
	margin-bottom: 15px;
}

.dash_block form select {
	width: 100%;
	margin-bottom: 15px;
}

.search input[type="text"]:focus, .modal_window input:focus, .modal_window textarea:focus, .dash_block form input[type="text"]:focus, .dash_block form input[type="password"]:focus {
	outline: none;
	box-shadow:0 0 3px #41bad4;
    -moz-box-shadow:0 0 3px #41bad4;
    -webkit-box-shadow:0 0 3px #41bad4;
    -webkit-transition-property: -webkit-box-shadow, border-color;
    -webkit-transition-duration: 0.2s;
    border-color: #b7b7b7;


}
#sidebar h3 {
	font-weight: normal;
	font-size: 18px;
	color: #6a6a6a;
	margin-top: 15px;
	margin-bottom: 15px;
}

#sidebar .sub_nav {
	width: 208px;
}

#sidebar .sub_nav a {
	color: #999;
	padding: 10px;
	float: left;
	width: 188px;
}

#sidebar .sub_nav a.active {
	background: #fff;
	border: 1px solid #e1e1e1;
}


#page_header {
	float: left;
	background-color: #f2f2f2;
	margin-top: -15px;
	margin-left: -11px;
	padding-left: 20px;
	padding-top: 20px;
	width: 726px;
	-webkit-border-top-right-radius: 10px;
	-moz-border-radius-topright: 10px;
	border-top-right-radius:10px;
	border-bottom: 1px solid #e5e5e5;
	margin-bottom: 25px;
	padding-bottom: 20px;
}

#page_header h2, .modal_window h3 {
	font-weight: normal;
	font-size: 30px;
	color: #a3a3a3;
	float: left;
}

#page_header h2 span, .modal_window h3 span {
	font-weight: normal;
	font-size: 30px;
	color: #6a6a6a;
}

p.desc:first-letter {
	margin-left: -13px;
}
#page_header p.desc {
	float: left;
	font-size: 12px;
	margin-left: 25px;
	width: 400px;
	line-height: 16px;
	margin-top: 5px;
}

#more {
	float: left;
	margin-left: 16px;
	width: 723px;
	margin-top: 25px;
}

#content a {
	color: #3fb9d3;
}

#content a:hover {
	text-decoration: underline;
}

a.more_link {
	float: right;
	font-size: 11px;
}

#page_header .more_link {
	margin-top: 10px;
	margin-right: 20px;
}

#more .block {
	width: 200px;
	float: left;
	color: #b6b6b6;
	font-size: 14px;
	line-height: 20px;
	margin-right: 20px;
	border-right: 1px solid #ccc;
	padding-right: 20px;
}

#more .block h3 {
	font-size: 18px;
	color: #6a6a6a;
	font-weight: normal;
	margin-bottom: 10px;
}


.fancy_btn {
	background: url(../images/button/btn_left.png) top left no-repeat ;
	display: block;
	float: left;
	height: 33px;
	text-decoration: none !important;
	text-shadow: #989898 1px 1px 1px;
	font-family: "helvetica";
	font-weight: bold;
	margin-top: 15px;
	margin-bottom: 25px;
}


.fancy_btn:hover{ background-position: 0 -34px; }
.fancy_btn:hover span { background-position: right -34px; }
.fancy_btn:active{ background-position: 0 -68px; }
.fancy_btn:active span { background-position: right -68px; }

.fancy_btn span {
	background: url(../images/button/btn_right.png) top right;
	padding-left: 19px;
	margin-left: 16px;
	display: block;
	height: 27px;
	padding-top: 6px;
	color: #fff;
	padding-right: 20px;
	float: left;
}

.fancy_btn img {
	float: left;
	z-index: 100;
	position: relative;
	margin-top: 8px;
	margin-left: 10px;
	margin-bottom: -27px;
}

.last {
	border-right: 0 !important;
}


.main_content {
	float: left;
	margin-left: 8px;
}

.narrow {
	width: 308px;
}

.table_title.wide {
	width: 679px;
}

table.wide {
	width: 711px;
}

.table_title, .title_block {
	background: #f2f2f2;
	padding: 15px 15px 0;
	margin-right: 0;
	float: left;
	height: 44px;
	border: 1px solid #e1e1e1;
}

table#instances  {
	width: 711px;
	color: #777;
}

table td.name{
	max-width: 100px;
	overflow: hidden;
}

table td.name:hover {
	overflow: auto;	
	z-index: 999;
}

table ul {
	margin-left: 20px;
}
table ul li {
	list-style: disc;
	font-size: 14px;
}

.table_title h3, .title_block h3 {
	font-weight: normal;
	font-size: 28px;
}

.table_title .search {
	float: right;
	margin-top: -9px;
	margin-right: -15px;
	border: 0;
}

.table_title .search fieldset {
	width: 196px;
	height: 35px;
}

table th {
	background: #e6e6e6 url(../images/misc_bg.png) top left repeat-x;
	padding: 10px;
	font-weight: normal;
	color: #fff;
	border-right: 1px solid #c6c6c6;
	text-shadow: #b2b2b2 1px 1px 0;
	text-align: left;
    white-space:nowrap;
}

table td {
	border: 1px solid #e8e8e8;
	padding: 10px;
}

tr.odd {
	background: #fff;
}


tr, .good, .bad, .medium {
    -webkit-transition: background 0.2s;
    -moz-transition: background 0.2s;
	-o-transition: background 0.2s;
	transition: background 0.2s;
}
tr.odd:hover, tr.even:hover {
	background: #eee;
}

tr.terminated {
	background: #ddd;
}

table tr.odd.good td {
	border: 1px solid #92fd75;
}

table tr.even.good td {
	border: 1px solid #88f06d;
}

table tr.odd.bad td {
	border: 1px solid #ffb7b8;
}

table tr.even.bad td {
	border: 1px solid #fba7a9;
}

table tr.odd.medium td {
	border: 1px solid #f8e400;
}

table tr.even.medium td {
	border: 1px solid #f0dd00;
}


tr.even {
	background: #f5f5f5;
}

td#actions ul {
	margin: 0;
}
td#actions li {
	margin-bottom: 6px;
	list-style: disc;
	font-size: 11px;
	margin-left: 15px;
	margin-right: 8px;
}

td#actions li a {
  font-size: 11px !important;
}

td#actions form input[type="submit"] {
    font-size: 11px;
    border: 0px;
    background: transparent;
    color: #3fb9d3;
    cursor: pointer;
    padding: 0px;
    margin: 0px;
}

td#actions input[type="submit"]:hover {
    text-decoration: underline;
}

 .terminate {
	cursor: pointer;
  background-color: transparent;
	text-decoration: none;
	border: none;
	text-align: left;
	color: #3fb9d3;
	padding: 0;
	margin: 0;
}

.terminate:hover {
  text-decoration: underline;
}

p#copy {
	font-size: 12px;
	margin-bottom: 50px;
	color: #bcbcbc;
	text-align: center;
}

.dash_block {
	width: 340px;
	float: left;
	margin-right: 23px;
	margin-bottom: 25px;
}

.dash_block.wide.form {
	background: url(../images/dashblock_bg.png) top left repeat-y;
}

.dash_block.wide {
	width: 705px;
}


.wide .title_block {
	width: 674px;
}

.block_content {
	padding: 25px;
	float: left;
}

.dash_block form .errorlist {
	color: #ff5c5f;
	font-size: 11px;
}

.dash_block label {
	clear: both;
}
form input[type="file"], form input[type="checkbox"] {
	margin-top: 10px;
	margin-bottom: 20px;
}



table {
	margin-bottom: 25px;
}


.dash_block.wide form {
	width: 319px;
}

.dash_block.form form input[type="text"] {
	width: 309px !important;
}
.dash_block.form form textarea {
	width: 300px;
	height: 150px;
	padding: 10px;
}

.dash_block table {
	float: left;
	width: 100%;
}

.left {
	width: 358px;
	float: left;
}
.dash_block .right {
	float: left;
	width: 303px;
	background: #fbfbfb;
	padding: 20px;
	font-size: 14px;
	line-height: 20px;
	margin-left: 3px;
}

.dash_block .right p {
	margin-top: 10px;
	margin-bottom: 10px;
}

.dash_block .right h3, .dash_block .left h3 {
	color: #939393;
	font-size: 18px;
	font-weight: normal;
}

 .dash_block .left h3 {
	padding: 20px;
	color: green;
}




.more {
	font-size: 11px;
}

.more th {
	padding: 5px;
	font-size: 11px;
	background: #dbdbdb none;
	color: #8b898b;
	text-shadow: none;
}

.dash_block .more_link {
	margin-top: 5px;
}

.odd.good { background: #e1ffd9; }
.odd.medium { background: #fffabf; }
.odd.bad { background: #ffd9d9; }

.even.good { background: #c2ffb2; }
.even.medium { background: #fff690; }
.even.bad { background: #ffb7b8; }

.odd.good:hover, .even.good:hover { background: #98ff7e; }
.odd.medium:hover, .even.medium:hover { background: #fff376; }
.odd.bad:hover, .even.bad:hover { background: #ff9899; }


body#foo {
	background: #adadad none;
	padding-top: 32px;
}

.modal_window {
	width: 910px;
	background: #f2f2f2;
	border: 5px solid #e4e4e4;
	padding: 25px;
	-webkit-box-shadow: 0 0  10px rgba(0,0,0,0.5);
	-moz-box-shadow: 0 0  10px rgba(0,0,0,0.5);
	-webkit-box-shadow: 0 0  10px rgba(0,0,0,0.5);
	-webkit-border-radius: 5px;
	-moz-border-radius: 5px;
	border-radius: 5px;
	float: left;
	z-index: 9999 !important;
	position: relative;
}

.modal_window h3 {
	width: 100%;
}

.modal_window .left, .modal_window .right {
	float: left;
}

.controls {
	float: left;
	clear: both;
	margin-top: 62px;
}


ol {
	background: #e8e8e8;
	float: left;
	-webkit-border-radius: 5px;
	-moz-border-radius: 5px;
	border-radius: 5px;
	border: 1px solid #d7d7d7;
	margin-left: 25px;
	margin-top: -8px;
}

ol li {
	display: block;
	float: left;
	position: relative;
	margin-right: -28px;
}

ol li a {
	background: url(../images/steps_right_bg.png) no-repeat right -100px;
	font-family: Helvetica, arial, sans-serif;
	font-weight: bold;
	font-size: 12px;
	display: block;
	height: 30px;
	color: #999;
	text-shadow: #fff 0 1px 2px;
	position: relative;
	padding: 21px 50px 0 47px;
}

ol li a:hover {
	color: #666;
	text-decoration: underline;
}

ol li.complete {
	background: url(../images/steps_left_bg.png) no-repeat right -50px;
	height: 50px;
}


ol li.complete a {
	background: url(../images/steps_right_bg.png) no-repeat right -50px;
}

ol li.active {
	background: url(../images/steps_left_bg.png) no-repeat left 0;
	height: 50px;
}


ol li.active a {
	background: url(../images/steps_right_bg.png) no-repeat right top;
}

ol li.last a {
	background: none;
}

ol li.first a {
	padding-left: 31px;
}

#one { z-index: 50; }
#two { z-index: 49; }
#three { z-index: 48; }
#four { z-index: 47; }
#five { z-index: 46; }
#six { z-index: 45; }
#seven { z-index: 44; }
#eight { z-index: 43; }
#nine { z-index: 42; }
#ten { z-index: 41; }

.modal_window .left {
	float: left;
	font-size: 18px;
	width: 602px;
}

.modal_window .right {
	float: left;
	margin-left: 25px;
	width: 275px;
	line-height: 20px;
	margin-top: 24px;
}

.modal_window .right p{
	margin-bottom: 15px;
}

.modal_window .fields {
	margin-top: 12px;
}
.fields .field {
	clear: both;
	float: left;
	margin-top: 12px;
	width: 100%;
	margin-bottom: 12px;
}
.left .field label {
	text-align: right;
	width: 175px;
	display: block;
	float: left;
	margin-right: 25px;
	margin-top: 7px;
}

.left .field input, .left .field textarea, .left select {
	float: left;
}

.left .field input, .left .field textarea {
	border: 1px solid #d4d4d4;
	height: 15px;
	padding: 10px;
	width: 50%;
}

.left .field textarea {
	height: 100px;
}
.left .field select {
	width: 54%;
	margin-top: 7px;
}


.modal_window .controls {
	width: 100%;
}


.modal_window .back_link {
	display: block;
	background: #e8e8e8;
	float: left;
	width: 76px;
	text-align: center;
	color: #6a6a6a;
	font-size: 12px;
	border: 1px solid #dcdcdc;
	height: 15px;
	padding: 10px;
}

.modal_window .back_link:hover {
	text-decoration: underline;
}

.dash_block form {
	float: left;
}
.dash_block form label {
	display: block;
	margin-bottom: 5px;
}

.dash_block form input[type="text"],.dash_block form input[type="password"] {
	width: 309px;
}

.modal_window .continue_link, .dash_block form input[type="submit"], .dash_block a.more {
	background: url(../images/modal_btn.png) top left repeat-x;
	padding: 10px;
	float: right;
	height: 15px;
	border: 1px solid #dcdcdc;
	font-size: 14px;
	width: 82px;
	text-align: center;
	color: #6a6a6a;
}

.modal_window .continue_link:hover, .dash_block form input[type="submit"]:hover, .dash_block a.more:hover {
	text-decoration: underline;
	background-position: 0 -35px;
}

.modal_window .continue_link:active, .dash_block form input[type="submit"]:active, .dash_block a.more:active {
	background-position: 0 -105px;
}

#main a.action_link {
	margin-right: 17px;
	color: #fff;
	font-size: 14px;
	padding: 10px;
	border: 1px solid #8eb08a;
    -webkit-transition-property: background;
    -webkit-transition-duration: 0.2s;
	text-shadow: #62935c 0 -1px 0;
	background: #abc1a8; 
	
}

#main a.action_link:hover {
	text-decoration: none;	
	background: #83bf7a; 
}

.dash_block {
	background-color: #f8f8f8;
	border: 1px solid #f1f1f1;
	float: left;
	margin-bottom: 25px;
	width: 339px;
	margin-right: 20px;
	min-height: 250px;
}

.dash_block a.more {
	float: left;
	width: 267px;
	margin-top: 33px;
}

.dash_block form {
	padding-bottom: 20px;
	padding-left: 20px;
	padding-right: 20px;
	margin-top: 25px;
}

.dash_block form input[type="submit"] {
	font-size: 11px;
	padding-bottom: 20px;
	width: auto;
	cursor: pointer;
}

#security input[type="text"] {
	width: 284px;
}

#security #disable_ip_range input[type="text"] {
	width: 119px;
}

.dash {
	float: left;
	margin-top: 9px;
	margin-left: 10px;
	margin-right: 10px;
}

#security label {
	clear: both;
	float: left;
	margin-bottom: 10px;
}

#mask {
  position:absolute;
  left:0;
  top:0;
  z-index:9000;
  background-color:#000;
  display:none;
}


.report {
	font-size: 12px;
}


/* Status Bar */

.status_box {
	border: 1px solid;
	font-size: 24px;
	float: left;
	width: 704px;
	-webkit-border-radius: 5px;
	-moz-border-radius: 5px;
	border-radius: 5px;
	margin-left: 8px;
	margin-bottom: 25px;
}

<<<<<<< HEAD
.status_box.info, .stat_box.info { 
=======
.status_box.info {
>>>>>>> df8a95ae
	background-color: #e8f8ff;
	border-color: #9ac7dc;
	color: #7ab6c5;
}
.status_box.success {
	background-color: #e9ffe8;
	border-color: #9edd9b;
	color: #7ec67b;
}
.status_box.warning {
	background-color: #ffffe8;
	border-color: #ffe37b;
	color: #d1b12d;
}

.status_box.error {
	background-color: #ffdbdc;
	border-color: #ff9a99;
	color: #ff8080;
}

.status_box h2 {
	font-weight: normal;
	float: left;
	padding: 20px;
	min-width: 120px;

}

.status_box.info h2 { color: #2a7380; border-color: #9ac7dc; }
.status_box.good h2 { color: #2e802b; border-color: #9edd9b; }
.status_box.medium h2 { color: #d1b100; border-color: #ffe37b; }
.status_box.bad h2 { color: #ea4031; border-color: #ff8080; }

.status_box p {
	font-size: 14px;
	float: left;
	padding: 20px;
	width: 501px;
	border-left: 1px solid;
}


















#weight_slider {
  width: 300px;
  margin-top: 8px;
  float: left;
}

.message {
  background: #F4FA9B;
  padding: 20px;
  float: left;
  width: 670px;
  border: 1px solid #F6D526;
  margin-top: 20px;
}

#actions {
	line-height: 12px;
}

.note {
	background:yellow;
	float: left;
	width: 303px;
	padding: 20px;
}

a.refresh  {
	display: block;
	float: right;
	width: 16px;
	height: 19px;
	background: url(../images/refresh.png) top left no-repeat;
	text-indent: -9999px;
	margin-top: -16px;
	margin-left: 20px;
	cursor: pointer;
}

a.refresh:hover {
	background-position: left -19px;
}



.properties {
}

.properties li {
	float: left;
	margin-bottom: 20px;
}

.properties li span {
	font-weight: bold;
	color: #666;
	width: 200px;
	display: block;
}


#usage {
	float: left;
	margin-bottom: 25px;
}

.usage_block {
	float: left;
	width: 227px;
	background: #e8f8ff;
	color: #84b6c5;
	margin-right: 13px;
	-webkit-border-radius: 5px;
	-moz-border-radius: 5px;
	border-radius: 5px;
	border: 1px solid #afe3fb;
	min-height: 150px;
}

.usage_block h3 {
	color: #4fa5bf;
	background: #cef0ff;
	padding-top: 3px;
	padding-bottom: 3px;
	padding-left: 8px;
	font-weight: normal;
	border-bottom: 1px solid #c6e7f5;
	-webkit-border-top-left-radius: 5px;
	-webkit-border-top-right-radius: 5px;
	-moz-border-radius-topleft: 5px;
	-moz-border-radius-topright: 5px;
	border-top-left-radius: 5px;
	border-top-right-radius: 5px;
}

.usage_block ul {
	padding: 20px;
}

.usage_block li {
	font-size: 11px;
	margin-bottom: 15px;
}
.usage_block .quantity {
	font-size: 25px;
}
.usage_block .unit{
	text-transform: uppercase;
	font-size: 11px;
	padding-left: 1px;
}




.stat_box.good {
	background-color: #e9ffe8;
	border-color: #9edd9b;
	color: #7ec67b;
}
.stat_box.medium {
	background-color: #ffffe8;
	border-color: #ffe37b;
	color: #eada83;
}

.stat_box.bad {
	background-color: #ffdbdc;
	border-color: #ff9a99;
	color: #ff8080;
}

.stat_box.medium .status span, .stat_box.medium .overview {
	color: #d1b100;
}

.stat_box.bad .status span, .stat_box.bad .overview {
	color: #eb1400;
}

.stat_box.good .status {
	background: url(../images/status_sprite.png) 6px 8px no-repeat;

}

.stat_box.medium .status {
	background: url(../images/status_sprite.png) no-repeat 6px -90px;

}

.stat_box.bad .status {
	background: url(../images/status_sprite.png) no-repeat 6px -186px;

}

.stat_box {
	border: 1px solid;
	font-size: 24px;
	float: left;
	width: 705px;
	-webkit-border-radius: 5px;
	-moz-border-radius: 5px;
	border-radius: 5px;
}

.stat_box.small { 
	width: 359px;
	-webkit-border-radius: 0;
	-moz-border-radius: 0;
	border-radius: 0;
}
.stat_box.small p {
	margin: 0;
	text-align: center;
}
.stat_box.small p.overview {
	margin-top: -10px;
	margin-bottom: 5px;
	color: #2a7380;
}
.stat_box.small p.avail {
	margin: 0 auto;
	width: 69px;
}
.stat_box.small li.block {
	width: 69px;
}
.stat_box .status span, .stat_box .overview {
	color: #2e802b;
}

.stat_box .overview span {
	text-transform: uppercase;
	font-size: 11px;
}

.stat_box p.avail, .stat_box p.used {
	float: left;
	margin-right: 30px;
}
.stat_box p.avail {
	margin-right: 0;
}


.stat_box p.avail span, .stat_box p.used span {
	font-size: 11px;
	text-transform: uppercase;
}

.stat_box li.block {
	float: left;
	padding: 15px 25px;
	border-right: 1px solid ;
	height: 61px;
}

.stat_box .good .block {
	border-color: #c3eec1;
}

.stat_box .medium .block {
	border-color: #fbf665;
}

.stat_box .bad .block {
	border-color: #faa;
}

.stat_box li.status {
	padding-left: 37px;
	padding-right: 37px;
	min-height: 29px;
	height: 44px;
	padding-top: 32px;
}

.stat_box span.label {
	display: block;
	margin-top: 2px;
}




#activity {
	float: left;
	text-align: center;
	width: 698px;
	background: #fbfbfb;
	padding-top: 5px;
	padding-bottom: 10px;
	margin-left: 5px;
	margin-bottom: 25px;
}

#activity span {
	margin-left: 10px;
}

#activity strong {
	font-weight: normal;
	color: #afafaf;
	font-size: 11px;
}


#date_form {
	width: 100%;
	float: left;
	margin-bottom: 25px;
}

#date_form h3 {
	float: left;
	font-weight: normal;
	margin-right: 25px;
}

input.example, textarea.example {color: #d9d9d9;}

.dash_block .right h3 {
	margin-bottom: 25px;
	font-size: 24px;
}



.logged_in {
	font-family: "Helvetica Neue", "Helvetica", Arial, sans-serif;
	float: right;
	margin-top: -45px;
	position: relative;
	z-index: 50;
	margin-right: -2px;
	font-size: 12px;
	height: 12px;
}



#user_bar {
	float: left;
	background: #f3faf3;
	width: 225px;
	-webkit-border-top-right-radius: 10px;
	-moz-border-radius-topright: 10px;
	border-top-right-radius: 10px;
	-webkit-border-bottom-right-radius: 10px;
	-moz-border-radius-bottomright: 10px;
	border-bottom-right-radius: 10px;
	border: 1px solid #d6e4d9;
	padding-top: 5px;
	height: 38px;
}

#user_bar ul {
	float: left;
	width: 225px;
	background: #c9ead1;
	border-right: 1px solid #d6e4d9;
	border-bottom: 1px solid #d6e4d9;
	border-left: 1px solid #d6e4d9;
	margin-left: -1px;
	padding-top: 12px;
	margin-top: -12px;
}

#drop_btn {
	display: block;
	float: left;
	background: #c9ead1 url(../images/drop_arrow.png) no-repeat center center;
	width: 25px;
	height: 29px;
	margin-top: -5px;
	-webkit-border-top-right-radius: 10px;
	-moz-border-radius-topright: 10px;
	border-top-right-radius: 10px;
	-webkit-border-bottom-right-radius: 10px;
	-moz-border-radius-bottomright: 10px;
	border-bottom-right-radius: 10px;
	border: 1px solid #d6e4d9;
	text-align: center;
	padding-top: 12px;
	text-decoration: none;
	position: relative;
}

#drop_btn:hover {
	background-color: #bfdec6;
}
a#current_tenant {
	background: #f3faf3;
	color: #6eaf6e;
	display: block;
	width: 173px;
	float: left;
	z-index: 1000 !important;
	position: relative;
	padding-left: 25px;
}

#current_tenant h4 {
	text-align: left;
	font-size: 18px;
	margin-bottom: -4px;
}

#user_bar li a {
	color: #6eaf6e;
	font-weight: bold;
	font-size: 18px;
	border-bottom: 1px solid;
	width: 200px;
	display: block;
	padding-left: 25px;
	padding-top: 10px;
	padding-bottom: 10px;
	border-color: #a9deb6;
}

#user_bar li a:hover{
	background: #9dd1a9;
	color: #406640;

}

li#sign_out a {
	padding: 0 0 0 25px;
	font-size: 12px;
	background-color: #e3f3e7;
}

li#sign_out a:hover {
	color: #406640;
}

li.title h4{
	padding-left: 25px;
	color: #7ab789;
	text-transform: uppercase;
	font-size: 10px;
	font-weight: normal;
	border-bottom: 1px dotted;
	padding-top: 5px;
	padding-bottom: 5px;
}

.note p strong {
	color: #333;
}

#monitoring {
	width: 665px;
	background: #fbfbfb;
	float: left;
	margin-top: -25px;
	border: 1px solid #f3f3f3;
	padding: 10px;
	margin-left: 5px;
	font-size: 14px;
	margin-bottom: 25px;
}

#monitoring h3 {
	font-weight: normal;
	float: left;
}

#external_links {
	float: left;
}

#external_links li {
	float: left;
	margin-left: 25px;
}

<<<<<<< HEAD
#spinner {
	background: url(../images/spinner.gif) top left no-repeat;
	float: right;
	width: 24px;
	height: 24px;
	text-indent: -9999px;
}

#spinner.dash {
	position: relative;
	right: 10px;
	bottom: 0;
	margin-bottom: -24px;
	top: -10px;
}

#spinner.syspanel {
	position: relative;
	right: 20px;
	top: -24px;
	bottom: 0;
	margin-bottom: -24px;
}
=======
.container-label {
    font-weight: bold;
    font-size: 1.22em;
    margin-left: 10px;
    margin-bottom: 10px;
    float: left;
}

.container-name {
    float: left;
    margin-left: 5px;
}
>>>>>>> df8a95ae
<|MERGE_RESOLUTION|>--- conflicted
+++ resolved
@@ -610,7 +610,7 @@
 }
 
 table td.name:hover {
-	overflow: auto;	
+	overflow: auto;
 	z-index: 999;
 }
 
@@ -1111,13 +1111,13 @@
     -webkit-transition-property: background;
     -webkit-transition-duration: 0.2s;
 	text-shadow: #62935c 0 -1px 0;
-	background: #abc1a8; 
-	
+	background: #abc1a8;
+
 }
 
 #main a.action_link:hover {
-	text-decoration: none;	
-	background: #83bf7a; 
+	text-decoration: none;
+	background: #83bf7a;
 }
 
 .dash_block {
@@ -1200,11 +1200,7 @@
 	margin-bottom: 25px;
 }
 
-<<<<<<< HEAD
-.status_box.info, .stat_box.info { 
-=======
 .status_box.info {
->>>>>>> df8a95ae
 	background-color: #e8f8ff;
 	border-color: #9ac7dc;
 	color: #7ab6c5;
@@ -1428,7 +1424,7 @@
 	border-radius: 5px;
 }
 
-.stat_box.small { 
+.stat_box.small {
 	width: 359px;
 	-webkit-border-radius: 0;
 	-moz-border-radius: 0;
@@ -1701,7 +1697,6 @@
 	margin-left: 25px;
 }
 
-<<<<<<< HEAD
 #spinner {
 	background: url(../images/spinner.gif) top left no-repeat;
 	float: right;
@@ -1725,7 +1720,7 @@
 	bottom: 0;
 	margin-bottom: -24px;
 }
-=======
+
 .container-label {
     font-weight: bold;
     font-size: 1.22em;
@@ -1738,4 +1733,3 @@
     float: left;
     margin-left: 5px;
 }
->>>>>>> df8a95ae
